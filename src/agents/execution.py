--- conflicted
+++ resolved
@@ -34,22 +34,22 @@
         super().__init__("execution", event_bus)
         self.initial_capital = initial_capital
         self.config = config or {}
+
+        # Position sizing configuration
         self.position_size_pct = Decimal(str(
             self.config.get('trading', {}).get('position_size_pct', 20)
         )) / Decimal('100')  # Convert 20 -> 0.2
         self.position_exit_pct = Decimal(str(
             self.config.get('trading', {}).get('position_exit_pct', 50)
         )) / Decimal('100')  # Convert 50 -> 0.5
+
+        # Portfolio tracking
         self.strategy_portfolios: Dict[str, dict] = {}  # strategy_name -> {cash, positions}
         self.current_allocations: Dict[str, float] = {}  # strategy_name -> allocation_pct
         self.current_prices: Dict[str, Decimal] = {}  # symbol -> last price
 
-        # Get config
-        config = config or {}
-        self.trade_mode = config.get('trading', {}).get('mode', 'paper')
-        self.position_exit_pct = Decimal(str(
-            config.get('trading', {}).get('position_exit_pct', 50)
-        )) / Decimal('100')  # Convert 50 -> 0.5
+        # Trading mode configuration
+        self.trade_mode = self.config.get('trading', {}).get('mode', 'paper')
 
         # Safety check for live trading
         if self.trade_mode == 'live':
@@ -206,11 +206,7 @@
             self.logger.warning(f"No price data for {signal.symbol}")
             return
 
-<<<<<<< HEAD
         # Sell configurable % of position
-=======
-        # Sell configured % of position
->>>>>>> 83446864
         quantity = position_quantity * self.position_exit_pct
         fee = quantity * price * Decimal('0.001')  # 0.1% fee
 
